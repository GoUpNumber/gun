--- conflicted
+++ resolved
@@ -9,11 +9,7 @@
 
 [dependencies]
 dirs = "3.0"
-<<<<<<< HEAD
-bdk = { git = "https://github.com/llfourn/bdk", rev = "3cdac2ccea66ad2172683fe5ac2d5b1eb93fc30c", features = ["key-value-db", "esplora", "compiler", "keys-bip39"], default-features = false  }
-=======
 bdk = { git = "https://github.com/llfourn/bdk", rev = "7d69fe7e14e1daec1b634250123f97da4aa229cb", features = ["key-value-db", "esplora", "compiler", "keys-bip39"], default-features = false  }
->>>>>>> 34b53e16
 # bdk = { path = "../bdk", features = ["key-value-db", "esplora", "compiler", "keys-bip39"], default-features = false }
 serde_json = "1.0"
 olivia_core = { git = "https://github.com/llfourn/olivia", rev = "04eb811239c89436b03df365998c19a6ca1ab9e6" }
@@ -38,9 +34,5 @@
 
 [dev-dependencies]
 rand = "0.8"
-<<<<<<< HEAD
-bdk = { git = "https://github.com/llfourn/bdk", rev = "3cdac2ccea66ad2172683fe5ac2d5b1eb93fc30c", features = ["key-value-db", "esplora", "compiler", "keys-bip39", "test-esplora", "test-blockchains"], default-features = false  }
-=======
 bdk = { git = "https://github.com/llfourn/bdk", rev = "7d69fe7e14e1daec1b634250123f97da4aa229cb", features = ["key-value-db", "esplora", "compiler", "keys-bip39", "test-esplora", "test-blockchains"], default-features = false  }
->>>>>>> 34b53e16
 # bdk = { path = "../bdk", features = ["key-value-db", "esplora", "compiler", "keys-bip39", "test-esplora", "test-blockchains"], default-features = false }